--- conflicted
+++ resolved
@@ -39,13 +39,8 @@
     end
 
     def script_tag
-<<<<<<< HEAD
-      script_path = view_helpers.path_to_asset("hotwire_spark.js")
-      view_helpers.javascript_include_tag(script_path)
-=======
       script_path = view_helpers.asset_path("hotwire_spark.js")
       view_helpers.javascript_include_tag(script_path, defer: "")
->>>>>>> 3f10fd55
     end
 
     def view_helpers
